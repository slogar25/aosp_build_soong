// Copyright 2017 Google Inc. All rights reserved.
//
// Licensed under the Apache License, Version 2.0 (the "License");
// you may not use this file except in compliance with the License.
// You may obtain a copy of the License at
//
//     http://www.apache.org/licenses/LICENSE-2.0
//
// Unless required by applicable law or agreed to in writing, software
// distributed under the License is distributed on an "AS IS" BASIS,
// WITHOUT WARRANTIES OR CONDITIONS OF ANY KIND, either express or implied.
// See the License for the specific language governing permissions and
// limitations under the License.

package build

import (
	"io/ioutil"
	"os"
	"path/filepath"
	"strings"
	"text/template"
)

// Ensures the out directory exists, and has the proper files to prevent kati
// from recursing into it.
func SetupOutDir(ctx Context, config Config) {
	ensureEmptyFileExists(ctx, filepath.Join(config.OutDir(), "Android.mk"))
	ensureEmptyFileExists(ctx, filepath.Join(config.OutDir(), "CleanSpec.mk"))
	ensureEmptyFileExists(ctx, filepath.Join(config.SoongOutDir(), ".soong.in_make"))
	// The ninja_build file is used by our buildbots to understand that the output
	// can be parsed as ninja output.
	ensureEmptyFileExists(ctx, filepath.Join(config.OutDir(), "ninja_build"))
}

var combinedBuildNinjaTemplate = template.Must(template.New("combined").Parse(`
builddir = {{.OutDir}}
include {{.KatiNinjaFile}}
include {{.SoongNinjaFile}}
build {{.CombinedNinjaFile}}: phony {{.SoongNinjaFile}}
`))

func createCombinedBuildNinjaFile(ctx Context, config Config) {
	file, err := os.Create(config.CombinedNinjaFile())
	if err != nil {
		ctx.Fatalln("Failed to create combined ninja file:", err)
	}
	defer file.Close()

	if err := combinedBuildNinjaTemplate.Execute(file, config); err != nil {
		ctx.Fatalln("Failed to write combined ninja file:", err)
	}
}

const (
	BuildNone          = iota
	BuildProductConfig = 1 << iota
	BuildSoong         = 1 << iota
	BuildKati          = 1 << iota
	BuildNinja         = 1 << iota
	BuildAll           = BuildProductConfig | BuildSoong | BuildKati | BuildNinja
)

func checkCaseSensitivity(ctx Context, config Config) {
	outDir := config.OutDir()
	lowerCase := filepath.Join(outDir, "casecheck.txt")
	upperCase := filepath.Join(outDir, "CaseCheck.txt")
	lowerData := "a"
	upperData := "B"

	err := ioutil.WriteFile(lowerCase, []byte(lowerData), 0777)
	if err != nil {
		ctx.Fatalln("Failed to check case sensitivity:", err)
	}

	err = ioutil.WriteFile(upperCase, []byte(upperData), 0777)
	if err != nil {
		ctx.Fatalln("Failed to check case sensitivity:", err)
	}

	res, err := ioutil.ReadFile(lowerCase)
	if err != nil {
		ctx.Fatalln("Failed to check case sensitivity:", err)
	}

	if string(res) != lowerData {
		ctx.Println("************************************************************")
		ctx.Println("You are building on a case-insensitive filesystem.")
		ctx.Println("Please move your source tree to a case-sensitive filesystem.")
		ctx.Println("************************************************************")
		ctx.Fatalln("Case-insensitive filesystems not supported")
	}
}

<<<<<<< HEAD
=======
// Since products and build variants (unfortunately) shared the same
// PRODUCT_OUT staging directory, things can get out of sync if different
// build configurations are built in the same tree. This function will
// notice when the configuration has changed and call installclean to
// remove the files necessary to keep things consistent.
func installcleanIfNecessary(ctx Context, config Config) {
	if inList("installclean", config.Arguments()) {
		return
	}

	configFile := config.DevicePreviousProductConfig()
	prefix := "PREVIOUS_BUILD_CONFIG := "
	suffix := "\n"
	currentProduct := prefix + config.TargetProduct() + "-" + config.TargetBuildVariant() + suffix

	writeConfig := func() {
		err := ioutil.WriteFile(configFile, []byte(currentProduct), 0777)
		if err != nil {
			ctx.Fatalln("Failed to write product config:", err)
		}
	}

	prev, err := ioutil.ReadFile(configFile)
	if err != nil {
		if os.IsNotExist(err) {
			writeConfig()
			return
		} else {
			ctx.Fatalln("Failed to read previous product config:", err)
		}
	} else if string(prev) == currentProduct {
		return
	}

	if disable, _ := config.Environment().Get("DISABLE_AUTO_INSTALLCLEAN"); disable == "true" {
		ctx.Println("DISABLE_AUTO_INSTALLCLEAN is set; skipping auto-clean. Your tree may be in an inconsistent state.")
		return
	}

	ctx.BeginTrace("installclean")
	defer ctx.EndTrace()

	prevConfig := strings.TrimPrefix(strings.TrimSuffix(string(prev), suffix), prefix)
	currentConfig := strings.TrimPrefix(strings.TrimSuffix(currentProduct, suffix), prefix)

	ctx.Printf("Build configuration changed: %q -> %q, forcing installclean\n", prevConfig, currentConfig)

	cleanConfig := CopyConfig(ctx, config, "installclean")
	cleanConfig.SetKatiArgs([]string{"installclean"})
	cleanConfig.SetNinjaArgs([]string{"installclean"})

	Build(ctx, cleanConfig, BuildKati|BuildNinja)

	writeConfig()
}

>>>>>>> 63b599a7
// Build the tree. The 'what' argument can be used to chose which components of
// the build to run.
func Build(ctx Context, config Config, what int) {
	ctx.Verboseln("Starting build with args:", config.Arguments())
	ctx.Verboseln("Environment:", config.Environment().Environ())

	if inList("help", config.Arguments()) {
		cmd := Command(ctx, config, "make",
			"make", "-f", "build/core/help.mk")
		cmd.Sandbox = makeSandbox
		cmd.Stdout = ctx.Stdout()
		cmd.Stderr = ctx.Stderr()
		cmd.RunOrFatal()
		return
	} else if inList("clean", config.Arguments()) || inList("clobber", config.Arguments()) {
		// We can't use os.RemoveAll, since we don't want to remove the
		// output directory itself, in case it's a symlink. So just do
		// exactly what make used to do.
		cmd := Command(ctx, config, "rm -rf $OUT_DIR/*",
			"/bin/bash", "-c", "rm -rf "+config.OutDir()+"/*")
		cmd.Stdout = ctx.Stdout()
		cmd.Stderr = ctx.Stderr()
		cmd.RunOrFatal()
		ctx.Println("Entire build directory removed.")
		return
	}

	// Start getting java version as early as possible
	getJavaVersions(ctx, config)

	SetupOutDir(ctx, config)

	checkCaseSensitivity(ctx, config)

	if what&BuildProductConfig != 0 {
		// Run make for product config
		runMakeProductConfig(ctx, config)
	}

	if what&BuildSoong != 0 {
		// Run Soong
		runSoongBootstrap(ctx, config)
		runSoong(ctx, config)
	}

	// Check the java versions we read earlier
	checkJavaVersion(ctx, config)

	if what&BuildKati != 0 {
		// Run ckati
		runKati(ctx, config)
	}

	if what&BuildNinja != 0 {
		installcleanIfNecessary(ctx, config)

		// Write combined ninja file
		createCombinedBuildNinjaFile(ctx, config)

		// Run ninja
		runNinja(ctx, config)
	}
}<|MERGE_RESOLUTION|>--- conflicted
+++ resolved
@@ -92,8 +92,6 @@
 	}
 }
 
-<<<<<<< HEAD
-=======
 // Since products and build variants (unfortunately) shared the same
 // PRODUCT_OUT staging directory, things can get out of sync if different
 // build configurations are built in the same tree. This function will
@@ -150,7 +148,6 @@
 	writeConfig()
 }
 
->>>>>>> 63b599a7
 // Build the tree. The 'what' argument can be used to chose which components of
 // the build to run.
 func Build(ctx Context, config Config, what int) {
