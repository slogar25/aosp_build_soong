--- conflicted
+++ resolved
@@ -507,17 +507,8 @@
 	// Create hidden API input structure.
 	input := b.createHiddenAPIFlagInput(ctx, contents)
 
-<<<<<<< HEAD
-	// Store the information for use by other modules.
-	bootclasspathApiInfo := bootclasspathApiInfo{stubJarsByKind: input.StubDexJarsByKind}
-	ctx.SetProvider(bootclasspathApiInfoProvider, bootclasspathApiInfo)
-
 	var output *HiddenAPIFlagOutput
 
-=======
-	var output *HiddenAPIFlagOutput
-
->>>>>>> 49eff1d1
 	// Hidden API processing is conditional as a temporary workaround as not all
 	// bootclasspath_fragments provide the appropriate information needed for hidden API processing
 	// which leads to breakages of the build.
@@ -539,15 +530,11 @@
 		// generation. That is because the monolithic hidden API processing uses those flag files to
 		// perform its own flag generation.
 		FlagFilesByCategory: input.FlagFilesByCategory,
-	}
-
-<<<<<<< HEAD
-=======
+
 		// Make these available for tests.
 		StubDexJarsByKind: input.StubDexJarsByKind,
 	}
 
->>>>>>> 49eff1d1
 	if output != nil {
 		// The monolithic hidden API processing also needs access to all the output files produced by
 		// hidden API processing of this fragment.
